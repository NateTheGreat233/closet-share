--- conflicted
+++ resolved
@@ -2,11 +2,7 @@
 
 import { Router, getExpressRouter } from "./framework/router";
 
-<<<<<<< HEAD
 import { ClothingItem, Contract, Friend, Post, Store, User, WebSession } from "./app";
-=======
-import { ClothingItem, Friend, Group, Post, Store, User, WebSession } from "./app";
->>>>>>> d698baaa
 import { ClothingItemDoc } from "./concepts/clothingitem";
 import { ContractDoc } from "./concepts/contract";
 import { PostDoc, PostOptions } from "./concepts/post";
@@ -234,7 +230,6 @@
     return await ClothingItem.returnClothingItem(_id);
   }
 
-<<<<<<< HEAD
   @Router.get("/contracts/:user")
   async getContracts(user?: string) {
     let contracts;
@@ -300,7 +295,7 @@
     const user = WebSession.getUser(session);
     await Contract.isInvolved(user, _id);
     return await Contract.remove(_id);
-=======
+
   @Router.post("/groups")
   async createGroup(session: WebSessionDoc, name: string, members?: Array<ObjectId>) {
     const user = WebSession.getUser(session);
@@ -377,7 +372,6 @@
   async rejectGroupRequest(session: WebSessionDoc, userId: ObjectId, groupId: ObjectId) {
     const modifier = WebSession.getUser(session);
     return await Group.rejectRequest(modifier, userId, groupId);
->>>>>>> d698baaa
   }
 }
 

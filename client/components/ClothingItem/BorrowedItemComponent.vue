<script setup lang="ts">
import { defineProps, onBeforeMount, ref } from "vue";
import { fetchy } from "../../utils/fetchy";
import ViewContractPopup from "../Contract/ViewContractPopup.vue";

const { owner, name, description, imageUrl, itemId } = defineProps({
  owner: String,
  name: String,
  description: String,
  imageUrl: String,
  itemId: String,
});

const contract = ref<any>();
const showContractDetails = ref<boolean>(false);

<<<<<<< HEAD
const onReturnClick = () => {};

const onViewContractClick = async () => {
  showContractDetails.value = true;
};

onBeforeMount(async () => {
  contract.value = await fetchy(`/api/contracts/fromItem/${itemId}`, "GET");
  console.log(contract.value);
});

const onClose = () => {
  showContractDetails.value = false;
};
=======
const onReturnClick = async () => {
  console.log("Button clicked!");
  try {
    await fetchy(`/api/return/clothingItems/${itemId}`, "PATCH", {});
  } catch (e) {
    console.error("Error:", e);
    return;
  }
  window.location.reload();
};

const onViewContractClick = async () => {
  showContractDetails.value = true;
};

onBeforeMount(async () => {
  contract.value = await fetchy(`/api/contracts/fromItem/${itemId}`, "GET");
  console.log(contract.value);
});

const onClose = () => {
  showContractDetails.value = false;
};

function formatDate(dateString: string | undefined | null): string {
  if (!dateString) {
    return "";
  }
  const date = new Date(dateString);
  return date.toLocaleDateString(); // Adjust the formatting as needed
}
>>>>>>> b30885e3
</script>

<template>
  <main>
    <div class="container">
      <div class="image-container">
        <img :src="imageUrl" @dragstart="(e) => e.preventDefault()" />
      </div>
      <div class="description-container">
        <div class="info-column">
          <h2>{{ name?.toUpperCase() }}</h2>
          <div class="info-descriptions">
            <h2>owner: @{{ owner }}</h2>
            <h2>date borrowed: {{ formatDate(contract?.borrowDate) }}</h2>
            <h2>return date: {{ formatDate(contract?.returnDate) }}</h2>
            <h2>notes: {{ description }}</h2>
          </div>
        </div>
        <div class="actions-column">
          <div class="button-container" @click="onReturnClick">
            <h2 class="button-text">I have returned this item</h2>
          </div>
          <div class="button-container" @click="onViewContractClick">
            <h2 class="button-text">view contract details</h2>
          </div>
        </div>
      </div>
    </div>
    <ViewContractPopup @onClose="onClose" :visible="showContractDetails" :borrowDate="contract?.borrowDate" :returnDate="contract?.returnDate" />
  </main>
</template>

<style scoped>
.container {
  display: flex;
  flex-direction: row;
  gap: 40px;
  width: 100%;
}

.button-container {
  display: flex;
  align-items: center;
  justify-content: center;
  background-color: var(--gray);
  padding: 10px;
  border-radius: 15px;
  min-width: 300px;
}

.button-container:hover {
  cursor: pointer;
  background-color: var(--gray-hover);
}

.button-text {
  user-select: none;
}

h2 {
  margin: 0px;
}

img {
  object-fit: contain;
  height: 100%;
  width: 100%;
}

.actions-column {
  display: flex;
  flex-direction: column;
  height: 100%;
  gap: 20px;
}

.info-column {
  display: flex;
  flex-direction: column;
  justify-content: space-between;
  height: 100%;
}

.info-descriptions {
  display: flex;
  gap: 10px;
  flex-direction: column;
}

.description-container {
  display: flex;
  flex-grow: 2;
  flex-direction: row;
  width: 100%;
  justify-content: space-between;
  background-color: var(--light-gray);
  padding: 20px;
}

.image-container {
  display: flex;
  align-items: center;
  justify-content: center;
  background-color: var(--light-gray);
  padding: 10px;
  width: 300px;
  height: 250px;
}
</style><|MERGE_RESOLUTION|>--- conflicted
+++ resolved
@@ -14,22 +14,6 @@
 const contract = ref<any>();
 const showContractDetails = ref<boolean>(false);
 
-<<<<<<< HEAD
-const onReturnClick = () => {};
-
-const onViewContractClick = async () => {
-  showContractDetails.value = true;
-};
-
-onBeforeMount(async () => {
-  contract.value = await fetchy(`/api/contracts/fromItem/${itemId}`, "GET");
-  console.log(contract.value);
-});
-
-const onClose = () => {
-  showContractDetails.value = false;
-};
-=======
 const onReturnClick = async () => {
   console.log("Button clicked!");
   try {
@@ -61,7 +45,6 @@
   const date = new Date(dateString);
   return date.toLocaleDateString(); // Adjust the formatting as needed
 }
->>>>>>> b30885e3
 </script>
 
 <template>

--- conflicted
+++ resolved
@@ -1,36 +1,11 @@
 <script setup lang="ts">
 import GroupsOnProfile from "../components/Group/GroupsOnProfile.vue";
 import ReviewsOnProfile from "../components/Review/ReviewsOnProfile.vue";
-<<<<<<< HEAD
-import UpdateUserForm from "../components/Setting/UpdateUserForm.vue";
 import StoreListComponent from "../components/Store/StoreListComponent.vue";
-
-const { currentUsername } = storeToRefs(useUserStore());
-const { logoutUser, deleteUser } = useUserStore();
-
-async function logout() {
-  await logoutUser();
-  void router.push({ name: "Home" });
-}
-
-async function delete_() {
-  await deleteUser();
-  void router.push({ name: "Home" });
-}
-=======
-import StoreListComponent from "../components/Store/StoreListComponent.vue";
->>>>>>> c5369d9a
 </script>
 
 <template>
   <main class="column">
-<<<<<<< HEAD
-    <h1>Settings for {{ currentUsername }}</h1>
-    <button class="pure-button pure-button-primary" @click="logout">Logout</button>
-    <button class="button-error pure-button" @click="delete_">Delete User</button>
-    <UpdateUserForm />
-=======
->>>>>>> c5369d9a
     <div>
       <h1>My Closet</h1>
       <StoreListComponent />

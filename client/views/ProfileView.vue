<script setup lang="ts">
import { useUserStore } from "@/stores/user";
import { storeToRefs } from "pinia";
import { onMounted, ref } from "vue";
import { useRoute } from "vue-router";
import ClosetListComponent from "../components/Closet/ClosetListComponent.vue";
import GroupsOnProfile from "../components/Group/GroupsOnProfile.vue";
<<<<<<< HEAD
import ReviewsOnProfile from "../components/Review/ReviewsOnProfile.vue";
import StoreListComponent from "../components/Store/StoreListComponent.vue";
import { useUserStore } from "../stores/user";

const { currentUsername } = useUserStore();
=======
import router from "../router";

const route = useRoute();
const username = ref("");
const DEFAULT_PHOTO = "/client/assets/images/blankProfile.png";
onMounted(async () => {
  username.value = route.params.username as string;
});
const { currentProfilePhoto, currentUsername, isLoggedIn } = storeToRefs(useUserStore());
async function goToSettings() {
  await router.push({ name: "Settings", params: { username: currentUsername.value } });
}
>>>>>>> 2e79390c
</script>

<template>
  <section>
    <h1 v-if="isLoggedIn && username == currentUsername">
      <button class="settings-button" @click="goToSettings"><img class="settings-image" src="@/assets/images/settings.png" /></button>
    </h1>
  </section>
  <main class="column">
    <div>
      <h1>{{ currentUsername }}'s Profile</h1>
      <img v-if="currentProfilePhoto" class="photo" :src="currentProfilePhoto" alt="photo" />
      <img v-else class="photo" :src="DEFAULT_PHOTO" alt="photo" />
    </div>
    <div>
      <h1>My Closet</h1>
<<<<<<< HEAD
      <StoreListComponent :username="currentUsername" />
=======
      <ClosetListComponent />
>>>>>>> 2e79390c
    </div>
    <div class="two-columns">
      <!-- <div class="column">
        <ReviewsOnProfile />
      </div> -->
      <div class="column">
        <GroupsOnProfile />
      </div>
    </div>
  </main>
</template>

<style>
.photo {
  width: 150px;
  display: flex;
}

.two-columns {
  display: flex;
  gap: 20px;
}
.column {
  flex: 1;
}

.settings-image {
  height: 1em;
  display: flex;
  justify-content: center;
  align-self: center;
}
.settings-button {
  margin-left: 80%;
}
</style><|MERGE_RESOLUTION|>--- conflicted
+++ resolved
@@ -5,13 +5,6 @@
 import { useRoute } from "vue-router";
 import ClosetListComponent from "../components/Closet/ClosetListComponent.vue";
 import GroupsOnProfile from "../components/Group/GroupsOnProfile.vue";
-<<<<<<< HEAD
-import ReviewsOnProfile from "../components/Review/ReviewsOnProfile.vue";
-import StoreListComponent from "../components/Store/StoreListComponent.vue";
-import { useUserStore } from "../stores/user";
-
-const { currentUsername } = useUserStore();
-=======
 import router from "../router";
 
 const route = useRoute();
@@ -24,7 +17,6 @@
 async function goToSettings() {
   await router.push({ name: "Settings", params: { username: currentUsername.value } });
 }
->>>>>>> 2e79390c
 </script>
 
 <template>
@@ -41,11 +33,7 @@
     </div>
     <div>
       <h1>My Closet</h1>
-<<<<<<< HEAD
-      <StoreListComponent :username="currentUsername" />
-=======
       <ClosetListComponent />
->>>>>>> 2e79390c
     </div>
     <div class="two-columns">
       <!-- <div class="column">

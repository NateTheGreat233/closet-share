--- conflicted
+++ resolved
@@ -30,13 +30,10 @@
       <img v-if="currentProfilePhoto" class="photo" :src="currentProfilePhoto" alt="photo" />
       <img v-else class="photo" :src="DEFAULT_PHOTO" alt="photo" />
     </div>
-<<<<<<< HEAD
     <!-- <div>
       <h1>My Closet</h1>
       <ClosetListComponent />
     </div> -->
-=======
->>>>>>> e2cbcbcb
     <div class="two-columns">
       <div class="column">
         <ClosetListComponent />
